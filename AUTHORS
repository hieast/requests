Requests is written and maintained by Kenneth Reitz and
various contributors:

Development Lead
````````````````

- Kenneth Reitz <me@kennethreitz.com>


Patches and Suggestions
```````````````````````

- Various Pocoo Members
- Chris Adams
- Flavio Percoco Premoli
- Dj Gilcrease
- Justin Murphy
- Rob Madole
- Aram Dulyan
- Johannes Gorset
- 村山めがね (Megane Murayama)
- James Rowe
- Daniel Schauenberg
- Zbigniew Siciarz
- Daniele Tricoli 'Eriol'
- Richard Boulton
- Miguel Olivares <miguel@moliware.com>
- Alberto Paro
- Jérémy Bethmont
- 潘旭 (Xu Pan)
- Tamás Gulácsi
- Rubén Abad
- Peter Manser
- Jeremy Selie
<<<<<<< HEAD
- Jens Diemer
- Alex <@alopatin>
=======
- Tom Hogans <tomhsx@gmail.com>
>>>>>>> 0ed641a2
<|MERGE_RESOLUTION|>--- conflicted
+++ resolved
@@ -32,9 +32,6 @@
 - Rubén Abad
 - Peter Manser
 - Jeremy Selie
-<<<<<<< HEAD
 - Jens Diemer
 - Alex <@alopatin>
-=======
-- Tom Hogans <tomhsx@gmail.com>
->>>>>>> 0ed641a2
+- Tom Hogans <tomhsx@gmail.com>