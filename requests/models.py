--- conflicted
+++ resolved
@@ -214,12 +214,12 @@
 
             while (
                 ('location' in r.headers) and
-<<<<<<< HEAD
+                ((self.method in ('GET', 'HEAD')) or
+                (r.status_code is codes.see_other) or
+                (self.allow_redirects))
                 ((r.status_code is codes.see_other) or (self.allow_redirects))
-=======
                 ((r.status_code is codes.see_other) or
                 (self.allow_redirects))
->>>>>>> 0d6773c6
             ):
 
                 r.fo.close()
